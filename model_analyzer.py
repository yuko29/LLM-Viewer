--- conflicted
+++ resolved
@@ -467,7 +467,6 @@
         self.results["total_results"] = total_results
         return self.results
 
-<<<<<<< HEAD
     def analyze_generate_task(
         self, prompt_len, gen_len, batchsize, w_bit=16, a_bit=16, kv_bit=None, use_flashattention = False
     ):
@@ -475,11 +474,7 @@
             prompt_len, batchsize, w_bit, a_bit, kv_bit, use_flashattention=use_flashattention
         )
         prefill_time = inference_time = prefill_result["total_results"]["prefill"]["inference_time"]
-=======
-    def analyze_generate_task(self, prompt_len, gen_len, batchsize, w_bit=16, a_bit=16, kv_bit=None):
-        prefill_result = self.analyze(prompt_len, batchsize, w_bit, a_bit, kv_bit)
-        inference_time = prefill_result["total_results"]["prefill"]["inference_time"]
->>>>>>> 472f71f1
+
         for i in range(prompt_len, prompt_len + gen_len):
             result = self.analyze(i, batchsize, w_bit, a_bit, kv_bit, use_flashattention=use_flashattention)
             inference_time += result["total_results"]["decode"]["inference_time"]
